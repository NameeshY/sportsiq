--- conflicted
+++ resolved
@@ -9,30 +9,18 @@
 import plotly.graph_objects as go
 import os
 import sys
-import logging
 from datetime import datetime, timedelta
 import random
 
-# Setup basic logging
-logging.basicConfig(level=logging.INFO)
-module_logger = logging.getLogger("game_prediction")
-
 # Add the parent directory to the Python path
 sys.path.append(os.path.dirname(os.path.dirname(os.path.dirname(os.path.abspath(__file__)))))
 
-# Import utilities and modules with error handling
-try:
-    from sportsiq.utils.db_utils import test_connection, execute_query
-    from sportsiq.utils.style import apply_light_mode
-except ImportError:
-    # If import fails, create placeholder functions
-    module_logger.warning("Could not import from sportsiq.utils, using placeholder functions")
-    def test_connection():
-        return True
-    def execute_query(query, params=None):
-        return []
-    def apply_light_mode():
-        pass
+# Import utilities and modules
+from sportsiq.utils import setup_logging, get_logger, test_connection, execute_query
+
+# Set up logging
+logger = setup_logging()
+module_logger = get_logger("game_prediction")
 
 # Set page configuration
 st.set_page_config(
@@ -42,10 +30,7 @@
     initial_sidebar_state="expanded"
 )
 
-# Apply light mode from central style utility
-apply_light_mode()
-
-# Custom CSS for this page only
+# Custom CSS
 st.markdown("""
 <style>
     .page-title {
@@ -221,20 +206,6 @@
 @st.cache_data(ttl=3600)  # Cache for 1 hour
 def get_head_to_head(team1_id, team2_id):
     """Generate sample head-to-head statistics"""
-<<<<<<< HEAD
-    # Use consistent seed based on both team IDs - ensure it's a valid integer
-    try:
-        # Convert to integers first to avoid any type issues
-        team1_id_int = int(team1_id)
-        team2_id_int = int(team2_id)
-        # Use a simple hash to avoid integer overflow
-        seed_value = (team1_id_int * 1000 + team2_id_int) % 2147483647  # Max 32-bit integer
-        np.random.seed(seed_value)
-    except Exception as e:
-        # If there's any error with the seed, use a default
-        st.warning(f"Warning: Using default seed for head-to-head stats: {str(e)}")
-        np.random.seed(42)
-=======
     # Use consistent seed based on both team IDs, but ensure it's within valid range
     try:
         # Convert to integers in case they're strings
@@ -249,7 +220,6 @@
         # If there's any issue with the conversion, use a default seed
         module_logger.warning(f"Could not create valid seed from team IDs: {team1_id}, {team2_id}. Using default seed.")
         np.random.seed(42)  # Use a default seed
->>>>>>> d8a8998f
     
     # Generate recent meetings (last 3 games)
     meetings = []
@@ -323,15 +293,6 @@
     
     # Get head to head stats
     h2h = get_head_to_head(home_team_id, away_team_id)
-    
-    # Set a safe random seed for consistent predictions
-    try:
-        # Convert to integers and create a safe seed value
-        seed_value = (int(home_team_id) * 10000 + int(away_team_id)) % 2147483647
-        np.random.seed(seed_value)
-    except Exception:
-        # Use a default seed if there's any issue
-        np.random.seed(42)
     
     # Calculate basic predictors (with home court advantage)
     # This is a simplified model - a real one would be much more complex
